name = "GoldfarbIdnaniSolver"
uuid = "906ccaf3-f60c-4d27-be89-7848ae703cf8"
authors = ["Fabien Le Floc'h <fabien_lefloch@2ipi.com>"]
version = "0.1.0"

[deps]
BenchmarkTools = "6e4b80f9-dd63-53aa-95a3-0cdb28fa8baf"
LinearAlgebra = "37e2e46d-f89d-539d-b4ee-838fcccc9c8e"
SparseArrays = "2f01184e-e22b-5df5-ae63-d93ebab69eaf"
StatsBase = "2913bbd2-ae8a-5f71-8c99-4fb6c76f3a91"
Test = "8dfed614-e22c-5e08-85e1-65c5234f0b40"

[compat]
<<<<<<< HEAD
StatsBase = "0.33"
=======
BenchmarkTools = "1"
>>>>>>> f8c87e8e
julia = "1"<|MERGE_RESOLUTION|>--- conflicted
+++ resolved
@@ -11,9 +11,6 @@
 Test = "8dfed614-e22c-5e08-85e1-65c5234f0b40"
 
 [compat]
-<<<<<<< HEAD
 StatsBase = "0.33"
-=======
 BenchmarkTools = "1"
->>>>>>> f8c87e8e
 julia = "1"